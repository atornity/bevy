--- conflicted
+++ resolved
@@ -10,12 +10,9 @@
 extern crate alloc;
 
 pub mod animatable;
-<<<<<<< HEAD
 pub mod events;
-=======
 pub mod animation_curves;
 pub mod gltf_curves;
->>>>>>> 429987eb
 pub mod graph;
 pub mod transition;
 mod util;
@@ -39,10 +36,7 @@
     reflect::{ReflectMapEntities, ReflectVisitEntities, ReflectVisitEntitiesMut},
     world::EntityMutExcept,
 };
-<<<<<<< HEAD
 use bevy_math::{FloatExt, FloatOrd};
-=======
->>>>>>> 429987eb
 use bevy_reflect::{
     prelude::ReflectDefault, utility::NonGenericTypeInfoCell, ApplyError, DynamicTupleStruct,
     FromReflect, FromType, GetTypeRegistration, PartialReflect, Reflect, ReflectFromPtr,
